--- conflicted
+++ resolved
@@ -63,11 +63,8 @@
     "ttf2eot": "^2.0.0",
     "ttf2woff": "^2.0.0",
     "wawoff2": "^1.0.2",
-<<<<<<< HEAD
-    "snyk": "^1.316.1"
-=======
+    "snyk": "^1.316.1",
     "xml2js": "^0.4.17"
->>>>>>> cf5cfc46
   },
   "devDependencies": {
     "@babel/core": "^7.1.5",
@@ -117,20 +114,13 @@
     "lint:md": "remark . -i .gitignore -f -q",
     "lint:prettier": "prettier --list-different '{**/*,*}.{js,mjs,jsx,json,md,yml,yaml}' --ignore-path .gitignore",
     "prebuild": "rimraf dist",
-<<<<<<< HEAD
-    "demo": "npm run build && node dist/cli.js './src/__tests__/fixtures/svg-icons/*.svg' -d demo -t html --normalize --center-horizontally",
-    "build": "babel src -d dist --ignore '**/__tests__/**'",
     "prepare": "npm run snyk-protect && npm run build",
-    "release": "standard-version",
-    "snyk-protect": "snyk protect"
-=======
-    "prepare": "npm run build",
     "pretest": "npm run lint",
     "prettify": "npm run lint:prettier -- --write",
     "release": "standard-version",
+    "snyk-protect": "snyk protect",
     "test": "npm run test:only -- --coverage",
     "test:only": "jest src"
->>>>>>> cf5cfc46
   },
   "babel": {
     "presets": [
